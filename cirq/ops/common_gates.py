--- conflicted
+++ resolved
@@ -18,14 +18,8 @@
 
 import numpy as np
 
-<<<<<<< HEAD
 from cirq import value
-from cirq.ops import gate_features, eigen_gate
-from cirq.ops.raw_types import InterchangeableQubitsGate
-=======
 from cirq.ops import gate_features, eigen_gate, raw_types
-from cirq.value import Symbol
->>>>>>> ad9e8541
 
 
 class Rot11Gate(eigen_gate.EigenGate,
