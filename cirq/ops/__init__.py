--- conflicted
+++ resolved
@@ -21,12 +21,8 @@
     CZ,
     H,
     HGate,
-<<<<<<< HEAD
-    MEASURE,
-=======
     measure,
     measure_each,
->>>>>>> c020cc13
     MeasurementGate,
     Rot11Gate,
     RotXGate,
